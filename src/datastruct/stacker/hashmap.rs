--- conflicted
+++ resolved
@@ -53,20 +53,14 @@
 /// the computation of the hash of the key twice,
 /// or copying the key as long as there is no insert.
 ///
-<<<<<<< HEAD
 pub struct HashMap<'a> {
-=======
-pub struct HashMap<'a, V>
-    where V: HeapAllocable
-{
->>>>>>> b3f39f23
     table: Box<[KeyValue]>,
     heap: &'a Heap,
     mask: usize,
     occupied: Vec<usize>,
 }
 
-<<<<<<< HEAD
+
 struct QuadraticProbing {
     hash: usize,
     i: usize,
@@ -84,7 +78,7 @@
     }
 
     #[inline]
-    fn next(&mut self) -> usize {
+    fn next_probe(&mut self) -> usize {
         self.i += 1;
         (self.hash + self.i * self.i) & self.mask
     }
@@ -94,12 +88,6 @@
 impl<'a> HashMap<'a> {
 
     pub fn new(num_bucket_power_of_2: usize, heap: &'a Heap) -> HashMap<'a> {
-=======
-impl<'a, V> HashMap<'a, V>
-    where V: HeapAllocable
-{
-    pub fn new(num_bucket_power_of_2: usize, heap: &'a Heap) -> HashMap<'a, V> {
->>>>>>> b3f39f23
         let table_size = 1 << num_bucket_power_of_2;
         let table: Vec<KeyValue> = iter::repeat(KeyValue::default()).take(table_size).collect();
         HashMap {
@@ -130,42 +118,18 @@
         };
         addr
     }
-<<<<<<< HEAD
     
     pub fn iter<'b: 'a>(&'b self,) -> impl Iterator<Item=(&'a [u8], u32)> + 'b {
-=======
-
-    pub fn iter<'b: 'a>(&'b self) -> impl Iterator<Item = (&'a [u8], (u32, &'a V))> + 'b {
->>>>>>> b3f39f23
         let heap: &'a Heap = self.heap;
         let table: &'b [KeyValue] = &self.table;
         self.occupied
             .iter()
             .cloned()
             .map(move |bucket: usize| {
-<<<<<<< HEAD
                 let kv = table[bucket];
                 let addr = kv.value_addr;
                 (heap.get_slice(kv.key), addr)
             })
-=======
-                     let kv = table[bucket];
-                     let addr = kv.value_addr;
-                     let v: &V = heap.get_mut_ref::<V>(addr);
-                     (heap.get_slice(kv.key), (addr, v))
-                 })
-        // .map(move |addr: u32| (heap.get_mut_ref::<V>(addr))  )
-    }
-
-    pub fn values_mut<'b: 'a>(&'b self) -> impl Iterator<Item = &'a mut V> + 'b {
-        let heap: &'a Heap = self.heap;
-        let table: &'b [KeyValue] = &self.table;
-        self.occupied
-            .iter()
-            .cloned()
-            .map(move |bucket: usize| table[bucket].value_addr)
-            .map(move |addr: u32| heap.get_mut_ref::<V>(addr))
->>>>>>> b3f39f23
     }
 
     pub fn get_or_create<S: AsRef<[u8]>, V: HeapAllocable>(&mut self, key: S) -> &mut V {
@@ -184,7 +148,7 @@
         let key_bytes: &[u8] = key.as_ref();
         let mut probe = self.probe(key_bytes);
         loop {
-            let bucket = probe.next();
+            let bucket = probe.next_probe();
             let kv: KeyValue = self.table[bucket];
             if kv.is_empty() {
                 return Entry::Vacant(bucket);
@@ -192,10 +156,6 @@
             if self.get_key(kv.key) == key_bytes {
                 return Entry::Occupied(kv.value_addr);
             }
-<<<<<<< HEAD
-=======
-            bucket = (bucket + 1) & self.mask;
->>>>>>> b3f39f23
         }
     }
 }
@@ -230,18 +190,9 @@
         let heap = Heap::with_capacity(2_000_000);
         let mut hash_map: HashMap = HashMap::new(18, &heap);
         {
-<<<<<<< HEAD
             let v: &mut TestValue = hash_map.get_or_create("abc");
             assert_eq!(v.val, 0u32);
             v.val = 3u32;
-=======
-            {
-                let v: &mut TestValue = hash_map.get_or_create("abc");
-                assert_eq!(v.val, 0u32);
-                v.val = 3u32;
-
-            }
->>>>>>> b3f39f23
         }
         {
             let v: &mut TestValue = hash_map.get_or_create("abcd");
