--- conflicted
+++ resolved
@@ -108,11 +108,7 @@
             ));
             index_writer.commit().unwrap();
         }
-<<<<<<< HEAD
-        let reader = index.reader();
-=======
         let reader = index.reader().unwrap();
->>>>>>> e3abb448
         let searcher = reader.searcher();
         {
             let regex_query = RegexQuery::new("jap[ao]n".to_string(), country_field);
